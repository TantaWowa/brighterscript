--- conflicted
+++ resolved
@@ -575,11 +575,9 @@
         code: 1111,
         severity: DiagnosticSeverity.Error
     }),
-<<<<<<< HEAD
     malformedTernaryOperator: () => ({
         message: `Ternary '?' operator must be of form: test ? true value : false value`,
         code: 1112,
-=======
     unterminatedTemplateStringAtEndOfFile: () => ({
         message: `Unterminated template string at end of file`,
         code: 1113,
@@ -588,7 +586,6 @@
     unterminatedTemplateExpression: () => ({
         message: `Unterminated template string expression. '\${' must be followed by expression, then '}'`,
         code: 1114,
->>>>>>> 82d15dc6
         severity: DiagnosticSeverity.Error
     })
 
